#===============================================================================
# Python Hybrid Radio SPI - API to support ETSI TS 102 818
# 
# Copyright (C) 2015, Ben Poor
# 
# This library is free software; you can redistribute it and/or
# modify it under the terms of the GNU Lesser General Public
# License as published by the Free Software Foundation; either
# version 2.1 of the License, or (at your option) any later version.
# 
# This library is distributed in the hope that it will be useful,
# but WITHOUT ANY WARRANTY; without even the implied warranty of
# MERCHANTABILITY or FITNESS FOR A PARTICULAR PURPOSE.  See the GNU
# Lesser General Public License for more details.
# 
# You should have received a copy of the GNU Lesser General Public
# License along with this library; if not, write to the Free Software
# Foundation, Inc., 51 Franklin Street, Fifth Floor, Boston, MA  02110-1301  USA
#===============================================================================

from spi import *
import xml.dom.minidom
import isodate
from xml.dom import XML_NAMESPACE
from urllib.parse import urlparse
import logging

SCHEMA_NS = 'http://www.worlddab.org/schemas/spi/31'
SCHEMA_XSD = 'spi_31.xsd'
XSI_NS = 'http://www.w3.org/2001/XMLSchema-instance'

namespaces = { "spi" : SCHEMA_NS }

logger = logging.getLogger('spi.xml')

class MarshallListener:
    
    def on_element(self, doc, obj, element):
        pass

class UnmarshallListener:

    def on_element(self, element):
        pass
    
def marshall(obj, listener=MarshallListener(), indent=None, **kwargs):
    """
    Marshalls a :class:ProgrammeInfo, :class:GroupInfo or :class:ServiceInfo to its XML document
    """
    
    if isinstance(obj, ServiceInfo): return marshall_serviceinfo(obj, listener=listener, indent=indent, **kwargs)
    elif isinstance(obj, ProgrammeInfo): return marshall_programmeinfo(obj, listener=listener, indent=indent, **kwargs)
    elif isinstance(obj, GroupInfo): return marshall_groupinfo(obj, listener=listener, indent=indent, **kwargs)
    else: raise ValueError('Captain SPI says: neither a ServiceInfo, ProgrammeInfo not GroupInfo be')
    
def marshall_serviceinfo(info, listener=MarshallListener(), indent=None, **kwargs):
    """
    Encodes a ServiceInfo object into XML
    
    :info: object to encode
    :listener: Observer notified when an element is created
    :indent: Characters to use for XML indentation
    """
    

    doc = xml.dom.minidom.Document()
    
    # service info
    root = doc.createElement('serviceInformation')
    root.namespaceURI = SCHEMA_NS
    if info.version > 1: root.setAttribute('version', str(info.version))
    if info.created: root.setAttribute('creationTime', info.created.replace(microsecond=0).isoformat())
    if info.originator: root.setAttribute('originator', info.originator)
    if info.provider and isinstance(info.provider, str): root.setAttribute('serviceProvider', info.provider)   
    
    # fudge the namespaces in there
    root.setAttribute('xmlns', SCHEMA_NS)
    root.setAttribute('xmlns:xsi', XSI_NS)
    root.setAttribute('xsi:schemaLocation', '%s %s' % (SCHEMA_NS, SCHEMA_XSD))
    root.setAttribute('xml:lang', 'en') # encode non-english languages

    # services
    services_element = doc.createElement('services')
        
    # service provider
    if info.provider and isinstance(info.provider, ServiceProvider):
        provider = info.provider
        provider_element = doc.createElement('serviceProvider') 
        # names
        for name in provider.names:
            provider_element.appendChild(build_name(doc, name, listener))
        # descriptions
        for description in provider.descriptions:
            service_element.appendChild(build_description(doc, description, listener))
        # media
        for media in provider.media:
            provider_element.appendChild(build_mediagroup(doc, media, listener)) 
        # links
        for link in provider.links:
            provider_element.appendChild(build_link(doc, link, listener))                    
        # keywords
        if len(provider.keywords) > 0:
            keywords_element = doc.createElement('keywords')
            provider_element.appendChild(keywords_element)
            keywords_element.appendChild(doc.createCDATASection(', '.join(provider.keywords)))
        
        services_element.appendChild(provider_element)
         
    # service
    for service in info.services:
        service_element = doc.createElement('service')
        if service.version > 1: service_element.setAttribute('version', str(service.version))
        # names
        for name in service.names:
            service_element.appendChild(build_name(doc, name, listener))
        # descriptions
        for description in service.descriptions:
            service_element.appendChild(build_description(doc, description, listener))
        # media
        for media in service.media:
            service_element.appendChild(build_mediagroup(doc, media, listener)) 
        # genre
        for genre in service.genres:
            service_element.appendChild(build_genre(doc, genre, listener))    
        # links
        for link in service.links:
            service_element.appendChild(build_link(doc, link, listener))                    
        # keywords
        if len(service.keywords) > 0:
            keywords_element = doc.createElement('keywords')
            keywords_element.appendChild(doc.createCDATASection(', '.join(service.keywords)))
            listener.on_element(doc, service.keywords, keywords_element)
            service_element.appendChild(keywords_element)
        # bearers
        for bearer in service.bearers:
            service_element.appendChild(build_bearer(doc, bearer, listener))
        # lookup
        if service.lookup:
            lookup_element = doc.createElement('radiodns')
            lookup_element.setAttribute('fqdn', service.lookup.fqdn)
            lookup_element.setAttribute('serviceIdentifier', service.lookup.serviceIdentifier)
            listener.on_element(doc, service.lookup, lookup_element)
            service_element.appendChild(lookup_element)
        # geolocation
        if len(service.geolocations) > 0:
            service_element.appendChild(build_geolocation(doc, service.geolocations, listener))            
            
        listener.on_element(doc, service, service_element)
        services_element.appendChild(service_element)
            
    listener.on_element(doc, info.services, services_element)
    root.appendChild(services_element)
        
    listener.on_element(doc, info, root)
    doc.appendChild(root)
        
    if indent:
        return doc.toprettyxml(indent=indent)
    else:
        return doc.toprettyxml()

def marshall_programmeinfo(info, listener=MarshallListener(), indent=None):
    """
    Encodes a ProgrammeInfo object into XML
    
    :info: object to encode
    :listener: Observer notified when an element is created
    :indent: Characters to use for XML indentation
    """
    
    doc = xml.dom.minidom.Document()
    
    # epg
    epg_element = doc.createElement('epg')
    doc.appendChild(epg_element)
    
    # fudge the namespaces in there
    epg_element.setAttribute('xmlns', SCHEMA_NS)
    epg_element.setAttribute('xmlns:xsi', XSI_NS)
    epg_element.setAttribute('xsi:schemaLocation', '%s %s' % (SCHEMA_NS, SCHEMA_XSD))
    epg_element.setAttribute('xml:lang', 'en')
    
    # schedule
    for schedule in info.schedules:
        schedule_element = build_schedule(doc, schedule, listener)
        listener.on_element(doc, schedule_element, epg_element)
        epg_element.appendChild(schedule_element)

    listener.on_element(doc, info, epg_element)
        
    if indent:
        return doc.toprettyxml(indent=indent)
    else:
        return doc.toxml()        
        
def build_schedule(doc, schedule, listener):
    
    schedule_element = doc.createElement('schedule')
    if schedule.version > 1: schedule_element.setAttribute('version', str(schedule.version))
    schedule.created = schedule.created.replace(microsecond=0)
    schedule_element.setAttribute('creationTime', schedule.created.isoformat())
    if schedule.originator is not None:
        schedule_element.setAttribute('originator', schedule.originator)
        
    # scope
    scope = schedule.get_scope()
    scope_element = doc.createElement('scope')
    scope_element.setAttribute('startTime', scope.start.isoformat())
    scope_element.setAttribute('stopTime', scope.end.isoformat())
    listener.on_element(doc, schedule, scope_element)
    schedule_element.appendChild(scope_element)
    
    # programmes
    for programme in schedule.programmes:
        programme_element = build_programme(doc, programme, listener)
        listener.on_element(doc, programme_element, schedule_element)
        schedule_element.appendChild(programme_element)

    return schedule_element

def build_programme(doc, programme, listener):
    programme_element = doc.createElement('programme')
    programme_element.setAttribute('shortId', str(programme.shortcrid))
    programme_element.setAttribute('id', str(programme.crid))
    if programme.version > 1:
        programme_element.setAttribute('version', str(programme.version))
    if programme.recommendation:
        programme_element.setAttribute('recommendation', 'yes')
    # names
    for name in programme.names:
        child = build_name(doc, name, listener)
        programme_element.appendChild(child)
    # locations
    for location in programme.locations:
        child = build_location(doc, location, listener)
        programme_element.appendChild(child)    
    # descriptions
    for description in programme.descriptions:
        child = build_description(doc, description, listener)
        programme_element.appendChild(child)
    # media
    for media in programme.media:
        child = build_mediagroup(doc, media, listener)
        programme_element.appendChild(child)     
    # genre
    for genre in programme.genres:
        child = build_genre(doc, genre, listener)
        programme_element.appendChild(child)    
    # membership
    for membership in programme.memberships:
        child = build_membership(doc, membership, listener)
        programme_element.appendChild(child)    
    # link
    for link in programme.links:
        child = build_link(doc, link, listener)
        programme_element.appendChild(child)      
    # events
    for event in programme.events:
        child = build_programme_event(doc, event, listener)
        programme_element.appendChild(child) 
        
    return programme_element      

    
def marshall_groupinfo(info, listener=MarshallListener(), indent=None):
    """
    Encodes a GroupInfo object into XML
    
    :info: GroupInfo object to serialise 
    :listener: Observer notified when an element is created
    :indent: Characters to use for XML indentation
    """
    
    doc = xml.dom.minidom.Document()
    
    # epg
    epg_element = doc.createElement('epg')
    doc.appendChild(epg_element)
    
    # fudge the namespaces in there
    epg_element.setAttribute('xmlns', SCHEMA_NS)
    epg_element.setAttribute('xmlns:xsi', XSI_NS)
    epg_element.setAttribute('xsi:schemaLocation', '%s %s' % (SCHEMA_NS, SCHEMA_XSD))
    epg_element.setAttribute('xml:lang', 'en')
    
    # groupings
    for grouping in info.groupings:
        grouping_element = doc.createElement('programmeGroups')
        epg_element.appendChild(grouping_element)
        if grouping.version > 1: grouping_element.setAttribute('version', str(grouping.version))
        created = grouping.created.replace(microsecond=0)
        grouping_element.setAttribute('creationTime', created.isoformat())
        if grouping.originator is not None:
            grouping_element.setAttribute('originator', grouping.originator)
            
        # groups
        for group in grouping.groups: 
            group_element = doc.createElement('programmeGroup')
            group_element.setAttribute('id', str(group.crid))
            group_element.setAttribute('shortId', str(group.shortcrid))
            if group.version > 1:
                group_element.setAttribute('version', str(group.version))
            if group.type is not None:
                group_element.setAttribute('type', str(group.type))
            # names
            for name in group.names:
                child = build_name(doc, name, listener)
                group_element.appendChild(child)
            for description in group.descriptions:
                child = build_description(doc, description, listener)
                group_element.appendChild(child)
            # media
            for media in group.media:
                child = build_mediagroup(doc, media, listener)
                group_element.appendChild(child)     
            # genre
            for genre in group.genres:
                child = build_genre(doc, genre, listener)
                group_element.appendChild(child)    
            # membership
            for membership in group.memberships:
                child = build_membership(doc, membership, listener)
                group_element.appendChild(child)    
            # link
            for link in group.links:
                child = build_link(doc, link, listener)
                group_element.appendChild(child)      
                
            grouping_element.appendChild(group_element)
                
            listener.on_element(doc, group, group_element)
            
        listener.on_element(doc, grouping, grouping_element)
    
    listener.on_element(doc, info, epg_element)
        
    if indent:
        return doc.toprettyxml(indent=indent)
    else:
        return doc.toxml()
 


def build_name(doc, name, listener):
    name_element = None
    if isinstance(name, ShortName):
        name_element = doc.createElement('shortName')
    elif isinstance(name, MediumName):
        name_element = doc.createElement('mediumName')
    elif isinstance(name, LongName):
        name_element = doc.createElement('longName')
    name_element.appendChild(doc.createTextNode(name.text))
    listener.on_element(doc, name, name_element)
    return name_element

def build_bearer(doc, bearer: Bearer, listener):
    if bearer is None: raise TypeError("a valid bearer must be defined")
    bearer_element = doc.createElement('bearer')
    bearer_element.setAttribute('id', str(bearer))
    if bearer.cost:
        bearer_element.setAttribute('cost', str(bearer.cost))
    if bearer.offset:
        bearer_element.setAttribute('offset', str(bearer.offset))
    if isinstance(bearer, DigitalBearer):
        if bearer.content:
            bearer_element.setAttribute('mimeValue', bearer.content)
        if bearer.bitrate:
            bearer_element.setAttribute('bitrate', str(bearer.bitrate))
    listener.on_element(doc, bearer, bearer_element)
    return bearer_element

def build_geolocation(doc, geolocations, listener):
    geo_element = doc.createElement('geolocation')
    for i in geolocations:
        if isinstance(i, Country):
            country_element = doc.createElement('country')
            country_element.appendChild(doc.createTextNode(i.code))
            listener.on_element(doc, i, country_element) 
            geo_element.appendChild(country_element)
        elif isinstance(i, Point):
            country_element = doc.createElement('point')
            country_element.appendChild(doc.createTextNode(i))
            listener.on_element(doc, i, country_element) 
            geo_element.appendChild(country_element)
        elif isinstance(i, Polygon):
            country_element = doc.createElement('polygon')
            country_element.appendChild(doc.createTextNode(' '.join([str(x) for x in i.points])))
            listener.on_element(doc, i, country_element) 
            geo_element.appendChild(country_element)
    listener.on_element(doc, geolocations, geo_element)
    return geo_element 
    
def build_location(doc, location, listener):
    location_element = doc.createElement('location')
    for time in location.times:
        if isinstance(time, Time):
            time_element = doc.createElement('time')
            location_element.appendChild(time_element)
            time_element.setAttribute('time', time.billed_time.isoformat())
            time_element.setAttribute('duration', get_iso_period(time.billed_duration))
            if time.actual_time:
                time_element.setAttribute('actualTime', time.actual_time.isoformat())
            if time.actual_duration:
                time_element.setAttribute('actualDuration', get_iso_period(time.actual_duration)) 
            listener.on_element(doc, time, time_element)
        elif isinstance(time, RelativeTime):
            time_element = doc.createElement('relativeTime')
            location_element.appendChild(time_element)
            time_element.setAttribute('time', get_iso_period(time.billed_offset))
            time_element.setAttribute('duration', get_iso_period(time.billed_duration)) 
            if time.actual_offset:
                time_element.setAttribute('actualTime', get_iso_period(time.actual_offset))
            if time.actual_duration:
                time_element.setAttribute('actualDuration', get_iso_period(time.actual_duration)) 
            listener.on_element(doc, time, time_element)
    for bearer in location.bearers:
        bearer_element = build_bearer(doc, bearer, listener) 
        location_element.appendChild(bearer_element)
    listener.on_element(doc, location, location_element)
    return location_element  
    
def build_description(doc, description, listener):
    mediagroup_element = doc.createElement('mediaDescription')
    if isinstance(description, ShortDescription):
        media_element = doc.createElement('shortDescription')
        mediagroup_element.appendChild(media_element)
        listener.on_element(doc, description, media_element)
        media_element.appendChild(doc.createCDATASection(description.text))
    elif isinstance(description, LongDescription):
        media_element = doc.createElement('longDescription')
        mediagroup_element.appendChild(media_element)
        listener.on_element(doc, description, media_element)
        media_element.appendChild(doc.createCDATASection(description.text))    
    listener.on_element(doc, description, mediagroup_element)
    return mediagroup_element

def build_mediagroup(doc, media, listener):
    mediagroup_element = doc.createElement('mediaDescription')
    media_element = doc.createElement('multimedia')
    mediagroup_element.appendChild(media_element)
    media_element.setAttribute('url', media.url)
    media_element.setAttribute('type', media.type)
    if media.type == Multimedia.LOGO_UNRESTRICTED:
        media_element.setAttribute('mimeValue', media.content)
        media_element.setAttribute('height', str(media.height))
        media_element.setAttribute('width', str(media.width))
    listener.on_element(doc, media, media_element)
    listener.on_element(doc, media, mediagroup_element)
    return mediagroup_element
    
def build_genre(doc, genre, listener):
    genre_element = doc.createElement('genre')
    genre_element.setAttribute('href', genre)
    listener.on_element(doc, genre, genre_element)
    return genre_element    
    
def build_membership(doc, membership, listener):
    membership_element = doc.createElement('memberOf')
    membership_element.setAttribute('shortId', str(membership.shortcrid))
    membership_element.setAttribute('crid', str(membership.crid))
    if membership.index is not None: 
        membership_element.setAttribute('index', str(membership.index))
    listener.on_element(doc, membership, membership_element)
    return membership_element  
    
def build_link(doc, link, listener):
    link_element = doc.createElement('link')
    link_element.setAttribute('uri', link.uri)
    if link.description is not None:
        link_element.setAttribute('description', link.description)
    if link.content is not None:
        link_element.setAttribute('mimeValue', link.content)
    if link.expiry is not None:
        link_element.setAttribute('expiryTime', link.expiry.isoformat())
    listener.on_element(doc, link, link_element)
    return link_element   

def build_programme_event(doc, event, listener):
    event_element = doc.createElement('programmeEvent')
    event_element.setAttribute('shortId', str(event.shortcrid))
    event_element.setAttribute('id', str(event.crid))
    if event.version > 1:
        event_element.setAttribute('version', str(event.version))
    if event.recommendation is not False:
        event_element.setAttribute('recommendation', 'yes')

     # names
    for name in event.names:
        event_element.appendChild(build_name(doc, name, listener))
    # locations
    for location in event.locations:
        event_element.appendChild(build_location(doc, location, listener))    
    # media
    for media in event.media:
        event_element.appendChild(build_mediagroup(doc, media, listener))       
    # genre
    for genre in event.genres:
        event_element.appendChild(build_genre(doc, genre, listener)) 
    # membership
    for membership in event.memberships:
        event_element.appendChild(build_membership(doc, membership, listener))  
    # link
    for link in event.links:
        event_element.appendChild(build_link(doc, link, listener))   
             
    return event_element
    
def get_iso_period(duration):
    if isinstance(duration, int): duration = datetime.timedelta(seconds=duration)
    hours = (duration.days * 24) + duration.seconds / (60 * 60)
    minutes = (duration.seconds - hours * 60 * 60) / 60
    seconds = (duration.seconds - hours * 60 * 60 - minutes * 60)
    result = 'PT'
    if hours > 0: result += '%dH' % hours
    if minutes > 0: result += '%dM' % minutes
    if seconds > 0: result += '%dS' % seconds
    if hours == 0 and minutes == 0 and seconds == 0: result += '0S'
    return result

def get_schedule_filename(date, id):
    return '%s_%02x_%04x_%04x_%x_PI.xml' % (date.strftime('%Y%m%d'), id.ecc, id.eid, id.sid, id.scids)

def parse_serviceinfo(root, listener):
    logger.debug('parsing service information')
    info = ServiceInfo()
    if 'creationTime' in root.attrib: info.created = isodate.parse_datetime(root.attrib['creationTime'])
    if 'version' in root.attrib: info.version = int(root.attrib['version'])
    if 'originator' in root.attrib: info.originator = root.attrib['originator']
    if 'serviceProvider' in root.attrib: info.provider = root.attrib['serviceProvider']
    if '{%s}lang' % XML_NAMESPACE not in root.attrib: raise Exception('no xml:lang attribute declaration')
   
    # only one <services> element is supported for now 
    for service_element in root.find("spi:services", namespaces).findall("spi:service", namespaces):
        info.services.append(parse_service(service_element, listener))
    
    return info

def parse_time(timeElement):
    if timeElement.tag == '{%s}time' % SCHEMA_NS:
        time = Time(isodate.parse_datetime(timeElement.attrib['time']),
                    isodate.parse_duration(timeElement.attrib['duration']),
                    isodate.parse_datetime(timeElement.attrib.get('actualTime')) if 'actualTime' in timeElement.attrib else None,
                    isodate.parse_duration(timeElement.attrib.get('actualDuration')) if 'actualDuration' in timeElement.attrib else None)
        return time
    if timeElement.tag == '{%s}relativeTime' % SCHEMA_NS:
        time = RelativeTime(isodate.parse_duration(timeElement.attrib['time']),
                    isodate.parse_duration(timeElement.attrib['duration']),
                    isodate.parse_duration(timeElement.attrib.get('actualTime')) if 'actualTime' in timeElement.attrib else None,
                    isodate.parse_duration(timeElement.attrib.get('actualDuration')) if 'actualDuration' in timeElement.attrib else None)
        return time
    else:
        raise ValueError('unknown time element: %s' % timeElement)

def parse_bearer(bearer_element):
    uri = bearer_element.attrib['id']
    if uri.startswith('dab'):
        bearer = DabBearer.fromstring(uri)
    elif uri.startswith('fm'):
        bearer = FmBearer.fromstring(uri) 
    elif uri.startswith('http') or uri.startswith('https'):
        if "mimeValue" not in bearer_element.attrib:
            raise ValueError("missing mimeValue attribute for URL: %s" % uri)
        bearer = IpBearer(uri, content=bearer_element.attrib.get('mimeValue'))
    else:
        raise ValueError('bearer %s not recognised' % uri)
    if 'cost' in bearer_element.attrib:
        bearer.cost = int(bearer_element.attrib['cost'])
    if 'offset' in bearer_element.attrib:
        bearer.offset = int(bearer_element.attrib['offset'])
    if 'bitrate' in bearer_element.attrib:
        bearer.bitrate = int(bearer_element.attrib['bitrate'])
    if 'mimeValue' in bearer_element.attrib:
        bearer.content = bearer_element.attrib['mimeValue'] 

    return bearer
        
def parse_location(locationElement):
    location = Location()
    for timeElement in locationElement.findall('spi:time', namespaces): location.times.append(parse_time(timeElement))
    for timeElement in locationElement.findall('spi:relativeTime', namespaces): location.times.append(parse_time(timeElement))
    for bearerElement in locationElement.findall('spi:bearer', namespaces): location.bearers.append(parse_bearer(bearerElement))
    return location 

def parse_programme_event(programmeEventElement, listener):
    event = ProgrammeEvent(programmeEventElement.attrib['shortId'])
    if 'id' in programmeEventElement.attrib: event.crid = programmeEventElement.attrib['id']
    if 'version' in programmeEventElement.attrib: event.version = int(programmeEventElement.attrib['version'])
    if 'recommendation' in programmeEventElement.attrib: event.recommendation = bool(programmeEventElement.attrib['recommendation'])

    for nameElement in programmeEventElement.findall("spi:shortName", namespaces): event.names.append(parse_name(nameElement))
    for nameElement in programmeEventElement.findall("spi:mediumName", namespaces): event.names.append(parse_name(nameElement))
    for nameElement in programmeEventElement.findall("spi:longName", namespaces): event.names.append(parse_name(nameElement))

    # media
    for media_element in programmeEventElement.findall("spi:mediaDescription", namespaces):
        for child in media_element.findall("spi:multimedia", namespaces):
            event.media.append(parse_multimedia(child, listener))
        for child in media_element.findall("spi:shortDescription", namespaces):
            event.descriptions.append(parse_description(child))
        for child in media_element.findall("spi:longDescription", namespaces):
            event.descriptions.append(parse_description(child))

    for locationElement in programmeEventElement.findall("spi:location", namespaces): event.locations.append(parse_location(locationElement))
    for genreElement in programmeEventElement.findall("spi:genre", namespaces): event.genres.append(parse_genre(genreElement))
    for linkElement in programmeEventElement.findall("spi:link", namespaces): event.links.append(parse_link(linkElement))
    for keywordsElement in programmeEventElement.findall("spi:keywords", namespaces): event.keywords.extend(parse_keywords(keywordsElement))    
    
    return event

def parse_programme(programmeElement, listener):
    programme = Programme(programmeElement.attrib['id'], programmeElement.attrib['shortId'])
    if 'version' in programmeElement.attrib: programme.version = int(programmeElement.attrib['version'])
    if 'recommendation' in programmeElement.attrib: programme.recommendation = bool(programmeElement.attrib['recommendation'])
    if 'broadcast' in programmeElement.attrib: programme.onair = True if programmeElement.attrib['broadcast'] == 'on-air' else False
    if 'bitrate' in programmeElement.attrib: programme.bitrate = int(programmeElement.attrib['bitrate'])

    for nameElement in programmeElement.findall("spi:shortName", namespaces): programme.names.append(parse_name(nameElement))
    for nameElement in programmeElement.findall("spi:mediumName", namespaces): programme.names.append(parse_name(nameElement))
    for nameElement in programmeElement.findall("spi:longName", namespaces): programme.names.append(parse_name(nameElement))

    # media
    for media_element in programmeElement.findall("spi:mediaDescription", namespaces):
        for child in media_element.findall("spi:multimedia", namespaces):
            programme.media.append(parse_multimedia(child, listener))
        for child in media_element.findall("spi:shortDescription", namespaces):
            programme.descriptions.append(parse_description(child))
        for child in media_element.findall("spi:longDescription", namespaces):
            programme.descriptions.append(parse_description(child))

    for locationElement in programmeElement.findall("spi:location", namespaces): programme.locations.append(parse_location(locationElement))
    for genreElement in programmeElement.findall("spi:genre", namespaces): programme.genres.append(parse_genre(genreElement))
    for linkElement in programmeElement.findall("spi:link", namespaces): programme.links.append(parse_link(linkElement))
    for keywordsElement in programmeElement.findall("spi:keywords", namespaces): programme.keywords.extend(parse_keywords(keywordsElement))    
    
    for programmeEventElement in programmeElement.findall("spi:programmeEvent", namespaces): programme.events.append(parse_programme_event(programmeEventElement))
    
    return programme

def parse_schedule(scheduleElement, listener):
    schedule = Schedule()
    if 'creationTime' in scheduleElement.attrib: schedule.created = isodate.parse_datetime(scheduleElement.attrib['creationTime'])
    if 'version' in scheduleElement.attrib: schedule.version = int(scheduleElement.attrib['version'])
    if 'originator' in scheduleElement.attrib: schedule.originator = scheduleElement.attrib['originator']
    
    for programmeElement in scheduleElement.findall('spi:programme', namespaces):
        schedule.programmes.append(parse_programme(programmeElement, listener))
    return schedule

def parse_programmeinfo(root, listener):
    logger.debug('parsing programme info from root: %s', root)
    schedules = []
    for schedule_element in root.findall('spi:schedule', namespaces):
        schedule = parse_schedule(schedule_element, listener)
        schedules.append(schedule)
    info = ProgrammeInfo(schedules=schedules)
    return info

def parse_name(nameElement):
    if nameElement.tag == '{%s}shortName' % SCHEMA_NS:
        return ShortName(nameElement.text)
    elif nameElement.tag == '{%s}mediumName' % SCHEMA_NS:
        return MediumName(nameElement.text)
    elif nameElement.tag == '{%s}longName' % SCHEMA_NS:
        return LongName(nameElement.text)
    else:
        raise ValueError('unknown name element: %s' % nameElement)
    
def parse_description(descriptionElement):
    if descriptionElement.tag == '{%s}shortDescription' % SCHEMA_NS:
        return ShortDescription(descriptionElement.text)
    elif descriptionElement.tag == '{%s}longDescription' % SCHEMA_NS:
        return LongDescription(descriptionElement.text)
    else:
        raise ValueError('unknown or malformed description element: %s' % descriptionElement)
    
def parse_multimedia(mediaElement, listener):
    listener.on_element(mediaElement)
    type = None
    mime = None
    width = None
    height = None
    if 'type' in mediaElement.attrib:
        type_str = mediaElement.attrib['type']
        if type_str == 'logo_colour_square': type = Multimedia.LOGO_COLOUR_SQUARE
        if type_str == 'logo_colour_rectangle': type = Multimedia.LOGO_COLOUR_RECTANGLE
        if type_str == 'logo_unrestricted': 
            type = Multimedia.LOGO_UNRESTRICTED
            if 'mimeValue' not in mediaElement.attrib or 'width' not in mediaElement.attrib or 'height' not in mediaElement.attrib:
                raise ValueError('must specify mimeValue, width and height for unrestricted logo: %s', mediaElement)
    if 'mimeValue' in mediaElement.attrib: mime = mediaElement.attrib['mimeValue']
    if 'width' in mediaElement.attrib: width = int(mediaElement.attrib['width'])
    if 'height' in mediaElement.attrib: height = int(mediaElement.attrib['height'])
        
    multimedia = Multimedia(mediaElement.attrib['url'], type=type, content=mime, height=height, width=width)
    return multimedia      
    
def parse_genre(genreElement):
    genre = Genre(genreElement.attrib['href'])
    genre.name = genreElement.text
    return genre  

def parse_link(linkElement):
    link = Link(linkElement.attrib['uri'])
    if 'description' in linkElement.attrib:
        link.description = linkElement.attrib['description']
    if 'mimeValue' in linkElement.attrib:
        link.content = linkElement.attrib['mimeValue']    
    if 'expiryTime' in linkElement.attrib:
        link.expiry = isodate.parse_datetime(linkElement.attrib['expiryTime']) 
    return link
        
def parse_keywords(keywordsElement):
    return [x.strip() for x in keywordsElement.text.split(',')]
    
def parse_service(service_element, listener):
    service = Service()
    
    # attributes
    if 'version' in service_element.attrib: service.version = int(service_element.attrib['version'])
    
    # names
    for child in service_element.findall("spi:shortName", namespaces): 
        if child.text is not None: service.names.append(parse_name(child))
    for child in service_element.findall("spi:mediumName", namespaces): 
        if child.text is not None: service.names.append(parse_name(child))
    for child in service_element.findall("spi:longName", namespaces): 
        if child.text is not None: service.names.append(parse_name(child))

    # bearers
    for child in service_element.findall("spi:bearer", namespaces):
<<<<<<< HEAD
        if "id" in child.attrib: service.bearers.append(parse_bearer(child))
        # service.bearers.append(parse_bearer(child, listener))
        # service.bearers.append(parse_bearer(child)
=======
        if "id" in child: service.bearers.append(parse_bearer(child))
        service.bearers.append(parse_bearer(child, listener))
>>>>>>> 8248e814

    # media
    for media_element in service_element.findall("spi:mediaDescription", namespaces): 
        for child in media_element.findall("spi:multimedia", namespaces):
            service.media.append(parse_multimedia(child, listener))
        for child in media_element.findall("spi:shortDescription", namespaces):
            if child.text is not None: service.descriptions.append(parse_description(child))
        for child in media_element.findall("spi:longDescription", namespaces):
            if child.text is not None: service.descriptions.append(parse_description(child))

    # genres
    for child in service_element.findall("spi:genre", namespaces): 
        if child.text is not None: service.genres.append(parse_genre(child))

    # links
    for child in service_element.findall("spi:link", namespaces):
<<<<<<< HEAD
        if "uri" in child.attrib: service.links.append(parse_link(child))
=======
        if 'uri' in child: service.links.append(parse_link(child))
>>>>>>> 8248e814

    # keywords
    for child in service_element.findall("spi:keywords", namespaces): 
        if child.text is not None: service.keywords.extend(parse_keywords(child))

    # lookup
    for child in service_element.findall("spi:radiodns", namespaces):
        service.lookup = Lookup(child.attrib['fqdn'], child.attrib['serviceIdentifier'])
    
    return service

def parse_ensemble(ensembleElement, listener):
    ensemble = Ensemble(ContentId.fromstring(ensembleElement.attrib['id']))
    for nameElement in ensembleElement.findall("spi:shortName", namespaces): ensemble.names.append(parse_name(nameElement))
    for nameElement in ensembleElement.findall("spi:mediumName", namespaces): ensemble.names.append(parse_name(nameElement))
    for nameElement in ensembleElement.findall("spi:longName", namespaces): ensemble.names.append(parse_name(nameElement))
    
    for frequencyElement in ensembleElement.findall("spi:frequency", namespaces):
        ensemble.frequencies.append(int(frequencyElement.attrib['kHz']))
        
    for service_element in ensembleElement.findall("spi:service", namespaces):
        ensemble.services.append(parse_service(service_element, listener))
    return ensemble

def unmarshall(i, listener=UnmarshallListener()):
    """Unmarshalls a PI or SI XML file to its respective :class:Epg or :class:ServiceInfo object
    
    :param i: String or File object to read XML from
    :type i: str, file
    """
    
    # read data
    import io
    d = i if isinstance(i, io.IOBase) else io.StringIO(i)
    from xml.etree.ElementTree import parse 
    logger.debug('parsing XML data from: %s', d)
    doc = parse(d)
    root = doc.getroot()
    logger.debug('got root element: %s', root)
    
    if root.tag == '{%s}serviceInformation' % SCHEMA_NS:
        return parse_serviceinfo(root, listener)
    elif root.tag == '{%s}epg' % SCHEMA_NS:
        if len(root.findall("spi:schedule", namespaces)):
            return parse_programmeinfo(root, listener)
        if len(root.findall("spi:programmeGroups", namespaces)):
            return parse_groupinfo(root, listener)
        else:
            raise Exception('epg element does not contain either schedules or programme groups')
    else:
        raise Exception('Arrgh! this be neither serviceInformation nor epg - to Davy Jones\' locker with ye!')   
    <|MERGE_RESOLUTION|>--- conflicted
+++ resolved
@@ -728,14 +728,7 @@
 
     # bearers
     for child in service_element.findall("spi:bearer", namespaces):
-<<<<<<< HEAD
-        if "id" in child.attrib: service.bearers.append(parse_bearer(child))
-        # service.bearers.append(parse_bearer(child, listener))
-        # service.bearers.append(parse_bearer(child)
-=======
-        if "id" in child: service.bearers.append(parse_bearer(child))
-        service.bearers.append(parse_bearer(child, listener))
->>>>>>> 8248e814
+        if "id" in child: ervice.bearers.append(parse_bearer(child, listener))
 
     # media
     for media_element in service_element.findall("spi:mediaDescription", namespaces): 
@@ -752,11 +745,7 @@
 
     # links
     for child in service_element.findall("spi:link", namespaces):
-<<<<<<< HEAD
         if "uri" in child.attrib: service.links.append(parse_link(child))
-=======
-        if 'uri' in child: service.links.append(parse_link(child))
->>>>>>> 8248e814
 
     # keywords
     for child in service_element.findall("spi:keywords", namespaces): 
